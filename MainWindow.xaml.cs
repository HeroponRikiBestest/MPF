--- conflicted
+++ resolved
@@ -12,21 +12,8 @@
 {
     public partial class MainWindow : Window
     {
-<<<<<<< HEAD
         private const string dicPath = "Programs\\DiscImageCreator.exe"; // TODO: Make configurable in UI or in Settings
         private List<Tuple<string, KnownSystem?, DiscType?>> _systems { get; set; }
-=======
-        public String discType;
-        public String processArguments;
-        public String dicPath = "Programs\\DiscImageCreator.exe";
-        public String driveLetter;
-        public String outputDirectory;
-        public String outputFileName;
-        public String driveSpeed;
-        public Boolean isCDRom = false;
-        public Boolean isPSX = false;
-        public Boolean isXboneOrPS4 = false;
->>>>>>> 565a9bb0
 
         public void ScanForDisk()
         {
@@ -80,262 +67,10 @@
             string driveSpeed = cmb_DriveSpeed.Text;
             btn_Start.IsEnabled = false;
 
-<<<<<<< HEAD
             // Get the discType and processArguments from a given system and disc combo
             var selected = cmb_DiscType.SelectedValue as Tuple<string, KnownSystem?, DiscType?>;
             string discType = Utilities.GetBaseCommand(selected.Item3);
             string processArguments = string.Join(" ", Utilities.GetDefaultParameters(selected.Item2, selected.Item3));
-=======
-            switch (Convert.ToString(cmb_DiscType.Text))
-            {
-                #region Consoles
-
-                case "Bandai Playdia Quick Interactive System":
-                    discType = "cd";
-                    isCDRom = true;
-                    processArguments = "/c2 20";
-                    break;
-                case "Bandai / Apple Pippin":
-                    discType = "cd";
-                    isCDRom = true;
-                    processArguments = "/c2 20";
-                    break;
-                case "Commodore Amiga CD / CD32 / CDTV":
-                    discType = "cd";
-                    isCDRom = true;
-                    processArguments = "/c2 20";
-                    break;
-                case "Mattel HyperScan":
-                    discType = "cd";
-                    isCDRom = true;
-                    processArguments = "/c2 20";
-                    break;
-                case "Microsoft XBOX":
-                    // Placeholder for later use
-                    break;
-                case "Microsoft XBOX 360":
-                    // Placeholder for later use
-                    break;
-                case "Microsoft XBOX One":
-                    discType = "bd";
-                    processArguments = "";
-                    isXboneOrPS4 = true;
-                    break;
-                case "NEC PC-Engine / TurboGrafx CD":
-                    discType = "cd";
-                    isCDRom = true;
-                    processArguments = "/c2 20";
-                    break;
-                case "NEC PC-FX / PC-FXGA":
-                    discType = "cd";
-                    isCDRom = true;
-                    processArguments = "/c2 20";
-                    break;
-                case "Nintendo GameCube":
-                    // Placeholder for later use
-                    break;
-                case "Nintendo Wii":
-                    // Placeholder for later use
-                    break;
-                case "Nintendo Wii U":
-                    // Placeholder for later use
-                    break;
-                case "Panasonic 3DO":
-                    discType = "cd";
-                    isCDRom = true;
-                    processArguments = "/c2 20";
-                    break;
-                case "Philips CD-i":
-                    discType = "cd";
-                    isCDRom = true;
-                    processArguments = "/c2 20";
-                    break;
-                case "Sega CD / Mega CD":
-                    discType = "cd";
-                    isCDRom = true;
-                    processArguments = "/c2 20";
-                    break;
-                case "Sega Dreamcast":
-                    // Placeholder for later use
-                    break;
-                case "Sega Saturn":
-                    discType = "cd";
-                    isCDRom = true;
-                    processArguments = "/c2 20";
-                    break;
-                case "SNK Neo Geo CD":
-                    discType = "cd";
-                    isCDRom = true;
-                    processArguments = "/c2 20";
-                    break;
-                case "Sony PlayStation":
-                    discType = "cd";
-                    isCDRom = true;
-                    processArguments = "/c2 20";
-                    isPSX = true;
-                    break;
-                case "Sony PlayStation 2 (CD-Rom)":
-                    discType = "cd";
-                    isCDRom = true;
-                    processArguments = "/c2 20";
-                    break;
-                case "Sony PlayStation 2 (DVD-Rom)":
-                    discType = "dvd";
-                    processArguments = "";
-                    break;
-                case "Sony PlayStation 3":
-                    // Placeholder for later use
-                    break;
-                case "Sony PlayStation 4":
-                    discType = "bd";
-                    processArguments = "";
-                    isXboneOrPS4 = true;
-                    break;
-                case "Sony PlayStation Portable":
-                    // No-op - PSP can't be dumped with DIC
-                    break;
-                case "VM Labs NUON":
-                    // Placeholder for later use
-                    break;
-                case "VTech V.Flash - V.Smile Pro":
-                    discType = "cd";
-                    isCDRom = true;
-                    processArguments = "/c2 20";
-                    break;
-                case "ZAPiT Games Game Wave Family Entertainment System":
-                    // Placeholder for later use
-                    break;
-
-                #endregion
-
-                #region Computers
-
-                case "Acorn Archimedes":
-                    // Placeholder for later use
-                    break;
-                case "Apple Macintosh (CD-Rom)":
-                    discType = "cd";
-                    isCDRom = true;
-                    processArguments = "/c2 20";
-                    break;
-                case "Apple Macintosh (DVD-Rom)":
-                    discType = "dvd";
-                    processArguments = "";
-                    break;
-                case "Fujitsu FM Towns series":
-                    discType = "cd";
-                    isCDRom = true;
-                    processArguments = "/c2 20";
-                    break;
-                case "IBM PC Compatible (CD-Rom)":
-                    discType = "cd";
-                    isCDRom = true;
-                    processArguments = "/c2 20 /ns /sf /ss";
-                    break;
-                case "IBM PC Compatible (DVD-Rom)":
-                    discType = "dvd";
-                    processArguments = "";
-                    break;
-                case "NEC PC-88":
-                    discType = "cd";
-                    isCDRom = true;
-                    processArguments = "/c2 20";
-                    break;
-                case "NEC PC-98":
-                    discType = "cd";
-                    isCDRom = true;
-                    processArguments = "/c2 20";
-                    break;
-                case "Sharp X68000":
-                    // Placeholder for later use
-                    break;
-
-                #endregion
-
-                #region Arcade
-
-                case "Namco / Sega / Nintendo Triforce":
-                    // Placeholder for later use
-                    break;
-                case "Sega Chihiro":
-                    // Placeholder for later use
-                    break;
-                case "Sega Lindbergh":
-                    discType = "cd";
-                    isCDRom = true;
-                    processArguments = "/c2 20";
-                    break;
-                case "Sega Naomi":
-                    // Placeholder for later use
-                    break;
-                case "Sega Naomi 2":
-                    // Placeholder for later use
-                    break;
-                case "TAB-Austria Quizard":
-                    // Placeholder for later use
-                    break;
-
-                case "Tandy / Memorex Visual Information System":
-                    // Placeholder for later use
-                    break;
-
-                #endregion
-
-                #region Others
-
-                case "Audio CD":
-                    discType = "cd";
-                    isCDRom = true;
-                    processArguments = "/c2 20";
-                    break;
-                case "BD-Video":
-                    discType = "bd";
-                    processArguments = "";
-                    break;
-                case "DVD-Video":
-                    discType = "dvd";
-                    break;
-                case "PalmOS":
-                    discType = "cd";
-                    isCDRom = true;
-                    processArguments = "/c2 20";
-                    break;
-                case "Philips CD-i Digital Video":
-                    // Placeholder for later use
-                    break;
-                case "Photo CD":
-                    discType = "cd";
-                    isCDRom = true;
-                    processArguments = "/c2 20";
-                    break;
-                case "PlayStation GameShark Updates":
-                    discType = "cd";
-                    isCDRom = true;
-                    processArguments = "/c2 20";
-                    break;
-                case "Tao iKTV":
-                    // Placeholder for later use
-                    break;
-                case "Tomy Kiss-Site":
-                    discType = "cd";
-                    isCDRom = true;
-                    processArguments = "/c2 20";
-                    break;
-                case "Video CD":
-                    discType = "cd";
-                    isCDRom = true;
-                    processArguments = "/c2 20";
-                    break;
-
-                #endregion
-
-                case "Unknown":
-                default:
-                    discType = "";
-                    processArguments = "";
-                    break;
-            }
->>>>>>> 565a9bb0
 
             await Task.Run(
                 () =>
@@ -384,24 +119,6 @@
                     break;
             }
 
-<<<<<<< HEAD
-=======
-            if (isCDRom == true)
-            {
-                // TODO: Add random string / GUID to end of batch file name so that multiple instances can run at once
-                using (StreamWriter writetext = new StreamWriter("CDRom.bat"))
-                {
-                    writetext.WriteLine("edccchk" + " " + "\"" + outputDirectory + "\\" + outputFileName + ".bin" + "\" > " + "\"" + outputDirectory + "\\" + "edccchk1.txt");
-                    writetext.WriteLine("edccchk" + " " + "\"" + outputDirectory + "\\" + outputFileName + " (Track 1).bin" + "\" > " + "\"" + outputDirectory + "\\" + "edccchk1.txt");
-                    writetext.WriteLine("edccchk" + " " + "\"" + outputDirectory + "\\" + outputFileName + " (Track 01).bin" + "\" > " + "\"" + outputDirectory + "\\" + "edccchk1.txt");
-
-                }
-                Process processpsx = new Process();
-                processpsx.StartInfo.FileName = "CDRom.bat";
-                processpsx.Start();
-                processpsx.WaitForExit();
-            }
->>>>>>> 565a9bb0
             btn_Start.IsEnabled = true;
         }
 
