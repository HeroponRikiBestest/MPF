﻿using System;
using System.Collections.Generic;
using System.Diagnostics;
using System.IO;
using System.Text.RegularExpressions;
using System.Threading.Tasks;
using System.Windows;
using System.Windows.Controls;
using WinForms = System.Windows.Forms;

namespace DICUI
{
    public partial class MainWindow : Window
    {
        // TODO: Make configurable in UI or in Settings
        private const string defaultOutputPath = "ISO";
        private const string dicPath = "Programs\\DiscImageCreator.exe";
        private const string psxtPath = "psxt001z.exe";
        private const string sgRawPath = "sg_raw.exe";

        private List<Tuple<char, string>> _drives { get; set; }
        private List<int> _driveSpeeds { get { return new List<int> { 1, 2, 3, 4, 6, 8, 12, 16, 20, 24, 32, 40, 44, 48, 52, 56, 72 }; } }
        private List<Tuple<string, KnownSystem?, DiscType?>> _systems { get; set; }
        private Process childProcess { get; set; }

        public MainWindow()
        {
            InitializeComponent();

            // Populate the list of systems
            PopulateSystems();

            // Populate the list of drives
            PopulateDrives();

            // Populate the list of drive speeds
            PopulateDriveSpeeds();
            SetSupportedDriveSpeed();
        }

        #region Events

        private void btn_StartStop_Click(object sender, RoutedEventArgs e)
        {
            if ((string)btn_StartStop.Content == UIElements.StartDumping)
            {
                StartDumping();
            }
            else if ((string)btn_StartStop.Content == UIElements.StopDumping)
            {
                CancelDumping();
            }
        }

        private void btn_OutputDirectoryBrowse_Click(object sender, RoutedEventArgs e)
        {
            BrowseFolder();
            EnsureDiscInformation();
        }

        private void btn_Search_Click(object sender, RoutedEventArgs e)
        {
            PopulateDrives();
            SetSupportedDriveSpeed();
            EnsureDiscInformation();
        }

        private void cmb_DiscType_SelectionChanged(object sender, SelectionChangedEventArgs e)
        {
            EnsureDiscInformation();
            GetOutputNames();
        }

        private void cmb_DriveLetter_SelectionChanged(object sender, SelectionChangedEventArgs e)
        {
            SetSupportedDriveSpeed();
            GetOutputNames();
            EnsureDiscInformation();
        }

        private void cmb_DriveSpeed_SelectionChanged(object sender, SelectionChangedEventArgs e)
        {
            EnsureDiscInformation();
        }

        #endregion

        #region Helpers

        /// <summary>
        /// Get a complete list of supported systems and fill the combo box
        /// </summary>
        private void PopulateSystems()
        {
            _systems = Utilities.CreateListOfSystems();
            cmb_DiscType.ItemsSource = _systems;
            cmb_DiscType.DisplayMemberPath = "Item1";
            cmb_DiscType.SelectedIndex = 0;
            cmb_DiscType_SelectionChanged(null, null);

            btn_StartStop.IsEnabled = false;
        }

        /// <summary>
        /// Get a complete list of active disc drives and fill the combo box
        /// </summary>
        /// <remarks>TODO: Find a way for this to periodically run, or have it hook to a "drive change" event</remarks>
        private void PopulateDrives()
        {
            // Populate the list of drives and add it to the combo box
            _drives = Utilities.CreateListOfDrives();
            cmb_DriveLetter.ItemsSource = _drives;
            cmb_DriveLetter.DisplayMemberPath = "Item1";
            cmb_DriveLetter.SelectedIndex = 0;
            cmb_DriveLetter_SelectionChanged(null, null);

            if (cmb_DriveLetter.Items.Count > 0)
            {
                lbl_Status.Content = "Valid optical disc found! Choose your Disc Type";
                btn_StartStop.IsEnabled = true;
            }
            else
            {
                lbl_Status.Content = "No valid optical disc found!";
                btn_StartStop.IsEnabled = false;
            }
        }

        /// <summary>
        /// Get a complete list of (possible) disc drive speeds, and fill the combo box
        /// </summary>
        private void PopulateDriveSpeeds()
        {
            cmb_DriveSpeed.ItemsSource = _driveSpeeds;
            cmb_DriveSpeed.SelectedItem = 8;
        }

        /// <summary>
        /// Browse for an output folder
        /// </summary>
        private void BrowseFolder()
        {
            WinForms.FolderBrowserDialog folderDialog = new WinForms.FolderBrowserDialog { ShowNewFolderButton = false, SelectedPath = System.AppDomain.CurrentDomain.BaseDirectory };
            WinForms.DialogResult result = folderDialog.ShowDialog();

            if (result == WinForms.DialogResult.OK)
            {
                txt_OutputDirectory.Text = folderDialog.SelectedPath;
            }
        }

        /// <summary>
        /// Begin the dumping process using the given inputs
        /// </summary>
        private async void StartDumping()
        {
            // Local variables
            string driveLetter = cmb_DriveLetter.Text;
            string outputDirectory = txt_OutputDirectory.Text;
            string outputFilename = txt_OutputFilename.Text;
            btn_StartStop.Content = UIElements.StopDumping;

            // Get the currently selected item
            var selected = cmb_DiscType.SelectedValue as Tuple<string, KnownSystem?, DiscType?>;

            // Validate that everything is good
            if (string.IsNullOrWhiteSpace(txt_CustomParameters.Text)
                || !Utilities.ValidateParameters(txt_CustomParameters.Text))
            {
                lbl_Status.Content = "Error! Current configuration is not supported!";
                btn_StartStop.Content = UIElements.StartDumping;
                return;
            }

            // Validate that the required program exits
            if (!File.Exists(dicPath))
            {
                lbl_Status.Content = "Error! Could not find DiscImageCreator!";
                btn_StartStop.Content = UIElements.StartDumping;
                return;
            }

            // If a complete dump already exists
            if (Utilities.FoundAllFiles(outputDirectory, outputFilename, selected.Item3))
            {
                MessageBoxResult result = MessageBox.Show("A complete dump already exists! Are you sure you want to overwrite?", "Overwrite?", MessageBoxButton.YesNo, MessageBoxImage.Exclamation);
                if (result == MessageBoxResult.No || result == MessageBoxResult.Cancel || result == MessageBoxResult.None)
                {
                    lbl_Status.Content = "Dumping aborted!";
                    btn_StartStop.Content = UIElements.StartDumping;
                    return;
                }
            }

            lbl_Status.Content = "Beginning dumping process";
            string parameters = txt_CustomParameters.Text;

            await Task.Run(
                () =>
                {
                    childProcess = new Process()
                    {
                        StartInfo = new ProcessStartInfo()
                        {
                            FileName = dicPath,
                            Arguments = parameters,
                        },
                    };
                    childProcess.Start();
                    childProcess.WaitForExit();
                });

            // Special cases
            switch (selected.Item2)
            {
                case KnownSystem.MicrosoftXBOXOne:
                case KnownSystem.SonyPlayStation4:
                    if (!File.Exists(sgRawPath))
                    {
                        lbl_Status.Content = "Error! Could not find sg-raw!";
                        break;
                    }

                    childProcess = new Process()
                    {
                        StartInfo = new ProcessStartInfo()
                        {
                            FileName = sgRawPath,
                            Arguments = "-v -r 4100 -R " + driveLetter + ": " + "ad 01 00 00 00 00 00 00 10 04 00 00 -o \"PIC.bin\""
                        },
                    };
                    childProcess.Start();
                    childProcess.WaitForExit();
                    break;
                case KnownSystem.SonyPlayStation:
                    if (!File.Exists(psxtPath))
                    {
                        lbl_Status.Content = "Error! Could not find psxt001z!";
                        break;
                    }

                    // Invoke the program with all 3 configurations
                    // TODO: Use these outputs for PSX information
                    childProcess = new Process()
                    {
                        StartInfo = new ProcessStartInfo()
                        {
                            FileName = psxtPath,
                            Arguments = "\"" + Utilities.GetFirstTrack(outputDirectory, outputFilename) + "\" > " + "\"" + Path.Combine(outputDirectory, "psxt001z.txt"),
                        },
                    };
                    childProcess.Start();
                    childProcess.WaitForExit();

                    childProcess = new Process()
                    {
                        StartInfo = new ProcessStartInfo()
                        {
                            FileName = psxtPath,
                            Arguments = "--libcrypt " + "\"" + Path.Combine(outputDirectory, outputFilename + ".sub") + "\" > " + "\"" + Path.Combine(outputDirectory, "libcrypt.txt"),
                        },
                    };
                    childProcess.Start();
                    childProcess.WaitForExit();

                    childProcess = new Process()
                    {
                        StartInfo = new ProcessStartInfo()
                        {
                            FileName = psxtPath,
                            Arguments = "--libcryptdrvfast " + driveLetter + " > " + "\"" + Path.Combine(outputDirectory, "libcryptdrv.log"),
                        },
                    };
                    childProcess.Start();
                    childProcess.WaitForExit();
                    break;
            }

            // Check to make sure that the output had all the correct files
            if (!Utilities.FoundAllFiles(outputDirectory, outputFilename, selected.Item3))
            {
                lbl_Status.Content = "Error! Please check output directory as dump may be incomplete!";
                btn_StartStop.Content = UIElements.StartDumping;
                return;
            }

            lbl_Status.Content = "Dumping complete!";

            Dictionary<string, string> templateValues = Utilities.ExtractOutputInformation(outputDirectory, outputFilename, selected.Item2, selected.Item3);
            List<string> formattedValues = Utilities.FormatOutputData(templateValues, selected.Item2, selected.Item3);
            bool success = Utilities.WriteOutputData(outputDirectory, outputFilename, formattedValues);

            btn_StartStop.Content = UIElements.StartDumping;
        }

        /// <summary>
        /// Cancel an in-progress dumping process
        /// </summary>
        private void CancelDumping()
        {
            try
            {
                childProcess.Kill();
            }
            catch
            { }
        }

        /// <summary>
        /// Ensure information is consistent with the currently selected disc type
        /// </summary>
        private void EnsureDiscInformation()
        {
            // If we're on a separator, go to the next item
            var tuple = cmb_DiscType.SelectedItem as Tuple<string, KnownSystem?, DiscType?>;
            if (tuple.Item2 == null && tuple.Item3 == null)
            {
                cmb_DiscType.SelectedIndex++;
                tuple = cmb_DiscType.SelectedItem as Tuple<string, KnownSystem?, DiscType?>;
            }

            // If we're on an unsupported type, update the status accordingly
            switch (tuple.Item3)
            {
                case DiscType.NONE:
                    lbl_Status.Content = "Please select a valid disc type";
                    btn_StartStop.IsEnabled = false;
                    break;
                case DiscType.GameCubeGameDisc:
                case DiscType.GDROM:
                    lbl_Status.Content = string.Format("{0} discs are partially supported by DIC", Utilities.DiscTypeToString(tuple.Item3));
                    btn_StartStop.IsEnabled = true;
                    break;
                case DiscType.HDDVD:
                case DiscType.UMD:
                    lbl_Status.Content = string.Format("{0} discs are not currently supported by DIC", Utilities.DiscTypeToString(tuple.Item3));
                    btn_StartStop.IsEnabled = true;
                    break;
                default:
                    lbl_Status.Content = string.Format("{0} ready to dump", Utilities.DiscTypeToString(tuple.Item3));
                    btn_StartStop.IsEnabled = true;
                    break;
            }

            // If we're in a type that doesn't support drive speeds
            switch (tuple.Item3)
            {
                case DiscType.BD25:
                case DiscType.BD50:
                    cmb_DriveSpeed.IsEnabled = false;
                    break;
                default:
                    cmb_DriveSpeed.IsEnabled = true;
                    break;
            }

            // Special case for Custom input
            if (tuple.Item1 == "Custom Input" && tuple.Item2 == KnownSystem.NONE && tuple.Item3 == DiscType.NONE)
            {
                txt_CustomParameters.IsEnabled = true;
                txt_OutputFilename.IsEnabled = false;
                txt_OutputDirectory.IsEnabled = false;
                btn_OutputDirectoryBrowse.IsEnabled = false;
                cmb_DriveLetter.IsEnabled = false;
                cmb_DriveSpeed.IsEnabled = false;
                lbl_Status.Content = "User input mode";
            }
            else
            {
                txt_CustomParameters.IsEnabled = false;
                txt_OutputFilename.IsEnabled = true;
                txt_OutputDirectory.IsEnabled = true;
                btn_OutputDirectoryBrowse.IsEnabled = true;
                cmb_DriveLetter.IsEnabled = true;
                cmb_DriveSpeed.IsEnabled = true;

                // Populate with the correct params for inputs (if we're not on the default option)
                if (cmb_DiscType.SelectedIndex > 0)
                {
                    var selected = cmb_DiscType.SelectedValue as Tuple<string, KnownSystem?, DiscType?>;
                    string discType = Utilities.GetBaseCommand(selected.Item3);
                    List<string> defaultParams = Utilities.GetDefaultParameters(selected.Item2, selected.Item3);
                    txt_CustomParameters.Text = discType
                        + " " + cmb_DriveLetter.Text
                        + " \"" + Path.Combine(txt_OutputDirectory.Text, txt_OutputFilename.Text + Utilities.GetDefaultExtension(selected.Item3)) + "\" "
                        + (selected.Item3 != DiscType.BD25 && selected.Item3 != DiscType.BD50 ? (int)cmb_DriveSpeed.SelectedItem + " " : "")
                        + string.Join(" ", defaultParams);
                }
            }
        }

        /// <summary>
        /// Get the default output directory name from the currently selected drive
        /// </summary>
        private void GetOutputNames()
        {
            var driveTuple = cmb_DriveLetter.SelectedItem as Tuple<char, string>;
            var discTuple = cmb_DiscType.SelectedItem as Tuple<string, KnownSystem?, DiscType?>;

            if (driveTuple != null && discTuple != null)
            {
                txt_OutputDirectory.Text = Path.Combine(defaultOutputPath, driveTuple.Item2);
                txt_OutputFilename.Text = driveTuple.Item2 + Utilities.GetDefaultExtension(discTuple.Item3);
            }
            else
            {
                txt_OutputDirectory.Text = defaultOutputPath;
                txt_OutputFilename.Text = "disc.bin";
            }
        }

        /// <summary>
        /// Get the highest supported drive speed as reported by DiscImageCreator
        /// </summary>
        private void SetSupportedDriveSpeed()
        {
<<<<<<< HEAD
            string driveLetter = cmb_DriveLetter.Text;
            if (String.IsNullOrWhiteSpace(driveLetter))
=======
            // Get the drive letter from the selected item
            var selected = cmb_DriveLetter.SelectedItem as Tuple<char, string>;
            char driveLetter = selected.Item1;

            // Validate that the required program exits
            if (!File.Exists(dicPath))
>>>>>>> 285921ca
            {
                return;
            }

            childProcess = new Process()
            {
                StartInfo = new ProcessStartInfo()
                {
                    FileName = dicPath,
                    Arguments = DICCommands.DriveSpeedCommand + " " + driveLetter,
                    CreateNoWindow = true,
                    UseShellExecute = false,
                    RedirectStandardOutput = true,
                },
            };
            childProcess.Start();
            childProcess.WaitForExit();
            string output = childProcess.StandardOutput.ReadToEnd();

            int index = output.IndexOf("ReadSpeedMaximum:");
            string readspeed = Regex.Match(output.Substring(index), @"ReadSpeedMaximum: [0-9]+KB/sec \(([0-9]*)x\)").Groups[1].Value;
            if (!Int32.TryParse(readspeed, out int speed))
            {
                return;
            }

            cmb_DriveSpeed.SelectedValue = speed;
        }

        #endregion
    }
}<|MERGE_RESOLUTION|>--- conflicted
+++ resolved
@@ -414,17 +414,12 @@
         /// </summary>
         private void SetSupportedDriveSpeed()
         {
-<<<<<<< HEAD
-            string driveLetter = cmb_DriveLetter.Text;
-            if (String.IsNullOrWhiteSpace(driveLetter))
-=======
             // Get the drive letter from the selected item
             var selected = cmb_DriveLetter.SelectedItem as Tuple<char, string>;
             char driveLetter = selected.Item1;
 
             // Validate that the required program exits
             if (!File.Exists(dicPath))
->>>>>>> 285921ca
             {
                 return;
             }
